--- conflicted
+++ resolved
@@ -329,28 +329,4 @@
             ${CCBD}/html
         COMMENT "Building abridged html documentation ...")
 
-<<<<<<< HEAD
-    # * full, proper build with latex builder
-    if (LATEX_COMPILER AND PDFLATEX_COMPILER)
-      add_custom_command(                                                                                   
-          TARGET sphinxpdf POST_BUILD
-          COMMAND ${SPHINX_EXECUTABLE}
-              -b latex              # builder
-              -d ${CCBD}/_doctrees  # cache w/ pickled reST
-              -c ${CCBD}/source     # whereabouts of conf.py
-              ${CCBD}/source        # build from
-              ${CCBD}/latex         # build to
-          COMMENT "Building latex documentation ...")
-      add_custom_command(
-          TARGET sphinxpdf POST_BUILD
-          COMMAND ${PDFLATEX_COMPILER}
-              -interaction=nonstopmode
-              "Psi4.tex" > /dev/null 2>&1
-          WORKING_DIRECTORY ${CCBD}/latex
-          COMMENT "Building remarkably ugly PDF documentation from LaTeX ... (ignore the make exit error)")
-    endif()
-
-
-=======
->>>>>>> e1e3ae2f
 endif(PERL_FOUND AND SPHINX_FOUND)
