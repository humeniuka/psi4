--- conflicted
+++ resolved
@@ -1,4 +1,3 @@
-<<<<<<< HEAD
 # Based on Ryan M. Richard work in PSI4
 # First of all get BOOSTVER underscore separated
 string(REGEX REPLACE "\\." "_" BOOSTVER ${BOOSTVER})
@@ -6,14 +5,6 @@
 string(REPLACE ";" "," b2_needed_components "${needed_components}")
 
 set(BOOST_BUILD_DIR ${PROJECT_BINARY_DIR}/boost/boost_${BOOSTVER})
-=======
-add_custom_command(
-    COMMAND tar -xjf ${PROJECT_SOURCE_DIR}/boost/${BOOSTVER}.tar.bz2
-    OUTPUT ${BOOSTVER}
-    COMMENT Unpacking Boost
-    DEPENDS ${PROJECT_SOURCE_DIR}/boost/${BOOSTVER}.tar.bz2
-)
->>>>>>> 3f1cd737
 
 # Prepare stuff to be written to user-config.jam and project-config.jam
 # We are going to build only what is necessary. We need to create a custom user-config.jam file
@@ -64,7 +55,7 @@
 # Unpack Boost and copy boostcpp.jam
 add_custom_command(
     OUTPUT boost.unpacked 
-    COMMAND ${CMAKE_COMMAND} -E tar xzf ${PROJECT_SOURCE_DIR}/boost/boost_${BOOSTVER}.tar.gz 
+    COMMAND ${CMAKE_COMMAND} -E tar xjf ${PROJECT_SOURCE_DIR}/boost/boost_${BOOSTVER}.tar.gz 
     # Copy custom boostcpp.jam (to get versioned format as I want it!)
     COMMAND ${CMAKE_COMMAND} -E copy ${PROJECT_SOURCE_DIR}/boost/boostcpp.jam ${BOOST_BUILD_DIR}
     # Append to project-config.jam 
@@ -115,12 +106,4 @@
     DEPENDS boost.installed 
     COMMENT "Clean-up Boost")
 
-<<<<<<< HEAD
-add_custom_target(custom_boost DEPENDS boost.cleanedup)
-=======
-#include(ExternalProject)
-#ExternalProject_Add(Boost
-#    URL ${PROJECT_SOURCE_DIR}/boost/${BOOSTVER}.tar.bz2
-#    CONFIGURE_COMMAND ./bootstrap.sh --with-libraries=${BOOST_LIBS_2_MAKE}
-#    BUILD_COMMAND b2)
->>>>>>> 3f1cd737
+add_custom_target(custom_boost DEPENDS boost.cleanedup)