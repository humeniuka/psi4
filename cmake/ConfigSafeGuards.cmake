
# guard against in-source builds
if(${CMAKE_SOURCE_DIR} STREQUAL ${CMAKE_BINARY_DIR})
    message(FATAL_ERROR "In-source builds not allowed. Please make a new directory (called a build directory) and run CMake from there.")
endif()

# guard against bad build-type strings
if(NOT CMAKE_BUILD_TYPE)
    message("INFO: build type was not defined, using type \"Debug\".")
    set(CMAKE_BUILD_TYPE "Debug")
endif()

string(TOLOWER "${CMAKE_BUILD_TYPE}" cmake_build_type_tolower)
string(TOUPPER "${CMAKE_BUILD_TYPE}" cmake_build_type_toupper)
if(    NOT cmake_build_type_tolower STREQUAL "debug"
   AND NOT cmake_build_type_tolower STREQUAL "release"
   AND NOT cmake_build_type_tolower STREQUAL "profile"
   AND NOT cmake_build_type_tolower STREQUAL "relwithdebinfo")
      message(FATAL_ERROR "Unknown build type \"${CMAKE_BUILD_TYPE}\". Allowed values are Debug, Release, Profile, RelWithDebInfo (case-insensitive).")
endif()

# guard against math-less build
if(MKL_FLAG_SET)
   # MKL_FLAG_SET is set to ON by using the --mkl setup flag
   # also set BLAS_FOUND and LAPACK_FOUND to TRUE
   set(BLAS_FOUND TRUE)
   set(LAPACK_FOUND TRUE)
endif()	
if(NOT BLAS_FOUND OR NOT LAPACK_FOUND) 
<<<<<<< HEAD
   #RMR--It appears that setting explicit LAPACK and BLAS libraries does not       #always make it into ${EXPLICIT_LIBS}, so I added a hacky work-around
   if(EXPLICIT_LAPACK_LIB AND EXPLICIT_BLAS_LIB)
        set(EXPLICIT_LIBS 
            "${EXPLICIT_LIBS} ${EXPLICIT_LAPACK_LIB} ${EXPLICIT_BLAS_LIB}")
=======
   #RMR--It appears that setting explicit LAPACK and BLAS libraries does not always
   #make it into ${EXPLICIT_LIBS}, so I added a hacky work-around
   if(EXPLICIT_LAPACK_LIB AND EXPLICIT_BLAS_LIB)
     set(EXPLICIT_LIBS "${EXPLICIT_LIBS} ${EXPLICIT_LAPACK_LIB} ${EXPLICIT_BLAS_LIB}")
>>>>>>> b1f71a05
   endif()
   if(NOT EXPLICIT_LIBS)
      message(FATAL_ERROR "No BLAS/LAPACK implementation found and no explicit libraries specified")
   else()
      message(STATUS "No BLAS/LAPACK implementation found, but explicit libraries specified")
   endif()
endif()

# guard against sanitizer builds
if(ENABLE_ASAN)
   message(STATUS "Building with address sanitizer only works with GCC 4.9 or Clang!!")
elseif(ENABLE_MSAN)
   message(STATUS "Building with memory sanitizer only works with GCC 4.9 or Clang!!")
elseif(ENABLE_TSAN)
   message(STATUS "Building with thread sanitizer only works with GCC 4.9 or Clang!!")
elseif(ENABLE_UBSAN)
   message(STATUS "Building with undefined behaviour sanitizer only works with GCC 4.9 or Clang!!")
endif()<|MERGE_RESOLUTION|>--- conflicted
+++ resolved
@@ -27,17 +27,10 @@
    set(LAPACK_FOUND TRUE)
 endif()	
 if(NOT BLAS_FOUND OR NOT LAPACK_FOUND) 
-<<<<<<< HEAD
-   #RMR--It appears that setting explicit LAPACK and BLAS libraries does not       #always make it into ${EXPLICIT_LIBS}, so I added a hacky work-around
-   if(EXPLICIT_LAPACK_LIB AND EXPLICIT_BLAS_LIB)
-        set(EXPLICIT_LIBS 
-            "${EXPLICIT_LIBS} ${EXPLICIT_LAPACK_LIB} ${EXPLICIT_BLAS_LIB}")
-=======
-   #RMR--It appears that setting explicit LAPACK and BLAS libraries does not always
-   #make it into ${EXPLICIT_LIBS}, so I added a hacky work-around
+   #RMR--It appears that setting explicit LAPACK and BLAS libraries does not 
+   #always make it into ${EXPLICIT_LIBS}, so I added a hacky work-around
    if(EXPLICIT_LAPACK_LIB AND EXPLICIT_BLAS_LIB)
      set(EXPLICIT_LIBS "${EXPLICIT_LIBS} ${EXPLICIT_LAPACK_LIB} ${EXPLICIT_BLAS_LIB}")
->>>>>>> b1f71a05
    endif()
    if(NOT EXPLICIT_LIBS)
       message(FATAL_ERROR "No BLAS/LAPACK implementation found and no explicit libraries specified")
