--- conflicted
+++ resolved
@@ -3,14 +3,7 @@
     \brief fd_grad_1_0(): compute gradient using energies and finite-differences
 */
 
-<<<<<<< HEAD
-#include <libmints/mints.h>
-#include <libqt/qt.h>
-#include <psi4-dec.h>
-#include <libciomr/libciomr.h>
-=======
 #include "findif.h"
->>>>>>> b8d76628
 
 #include <fstream> // to write out file15
 
