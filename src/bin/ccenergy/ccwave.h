/*
 *@BEGIN LICENSE
 *
 * PSI4: an ab initio quantum chemistry software package
 *
 * This program is free software; you can redistribute it and/or modify
 * it under the terms of the GNU General Public License as published by
 * the Free Software Foundation; either version 2 of the License, or
 * (at your option) any later version.
 *
 * This program is distributed in the hope that it will be useful,
 * but WITHOUT ANY WARRANTY; without even the implied warranty of
 * MERCHANTABILITY or FITNESS FOR A PARTICULAR PURPOSE.  See the
 * GNU General Public License for more details.
 *
 * You should have received a copy of the GNU General Public License along
 * with this program; if not, write to the Free Software Foundation, Inc.,
 * 51 Franklin Street, Fifth Floor, Boston, MA 02110-1301 USA.
 *
 *@END LICENSE
 */

#ifndef CCWAVE_H
#define CCWAVE_H

<<<<<<< HEAD
#include <libmints/wavefunction.h>
=======
#include "libmints/wavefunction.h"
#include "MOInfo.h"
#include "Params.h"
#include "Local.h"

>>>>>>> 5ddb0b1b
// Forward declarations
namespace boost {
template<class T> class shared_ptr;
}

namespace psi {
class Wavefunction;
class Options;
struct dpd_file4_cache_entry;
struct dpdfile2;
struct dpdbuf4;
}

namespace psi { namespace ccenergy {

class CCEnergyWavefunction : public Wavefunction
{
public:
    CCEnergyWavefunction(boost::shared_ptr<Wavefunction> reference_wavefunction, Options &options);
    virtual ~CCEnergyWavefunction();
    virtual bool same_a_b_orbs() const { return reference_wavefunction_->same_a_b_orbs(); }
    virtual bool same_a_b_dens() const { return reference_wavefunction_->same_a_b_dens(); }

    double compute_energy();

private:

    /* setup, info and teardown */
    void init();
    void init_io();
    void init_ioff(void);
    void exit_io(void);
    void cleanup(void);
    void status(const char *, std::string );
    void title(void);

    /* calculation info */
    void get_moinfo(void);
    void get_params(Options &);

    /* amplitude handling */
    void init_amps(void);
    void sort_amps(void);
    void tsave(void);
    void ccdump(void);
    void spinad_amps(void);
    void amp_write(void);
    void checkpoint(void);

    /* intermediates */
    void update(void);
    void Fae_build(void);
    void Fmi_build(void);
    void Fme_build(void);
    void Wmnij_build(void);
    void Wmbej_build(void);
    void purge_Wabei(void);
    void purge_Wmnij(void);
    void purge_Wmnie(void);
    void purge_Wmbij(void);
    void purge_Wamef(void);
    void FaetT2(void);
    void FmitT2(void);
    void WmnijT2(void);
    void WmbejT2(void);
    void BT2(void);
    void CT2(void);
    void DT2(void);
    void ET2(void);
    void FT2(void);
    void ZT2(void);
    void dijabT2(void);
    void t1_build(void);
    void tau_build(void);
    void taut_build(void);
    void Z_build(void);
    void Y_build(void);
    void X_build(void);
    void t2_build(void);
    int converged(double);

    /* DPD cache */
    void init_priority_list(void);
    int **cacheprep_uhf(int level, int *cachefiles);
    int **cacheprep_rhf(int level, int *cachefiles);
    void cachedone_rhf(int **cachelist);
    void cachedone_uhf(int **cachelist);

    /* Brueckner */
    int rotate(void);
    double **fock_build(double **D);

    /* CC2 / CC3 */
    void cc2_fmiT2(void);
    void cc2_faeT2(void);
    void cc2_WmbijT2(void);
    void cc2_WabeiT2(void);
    void cc2_WabijT2(void);
    void cc2_Wmnij_build(void);
    void cc2_Wmbij_build(void);
    void cc2_Wabei_build(void);
    void cc2_t2_build(void);
    void FT2_CC2(void);
    void purge_cc2_Wmnij(void);
    void purge_cc2_Wmbij(void);
    void purge_cc2_Wabei(void);
    void cc3_Wmnie(void);
    void cc3_Wamef(void);
    void cc3_Wmnij(void);
    void cc3_Wmbij(void);
    void cc3_Wabei(void);
    void cc3(void);

    /* energies */
    double energy(void);
    double mp2_energy(void);
    double uhf_mp2_energy(void);
    double rhf_mp2_energy(void);
    void one_step(void);
    void denom(void);
    void pair_energies(double** epair_aa, double** epair_ab);
    void print_pair_energies(double* emp2_aa, double* emp2_ab, double* ecc_aa,
                             double* ecc_ab);

    void form_df_ints(Options &options, int **cachelist, int *cachefiles, dpd_file4_cache_entry *priority);

    /* diagnostics */
    void analyze(void);
    double diagnostic(void);
    double d1diag(void);
    double new_d1diag(void);
    double new_d1diag_t1_rohf(void);
    double d2diag(void);
    double d1diag_t1_rhf(void);
    double d1diag_t1_rohf(void);
    double d2diag_rhf(void);

    /* local correlation */
    void lmp2(void);
    void local_filter_T1(dpdfile2 *T1);
    void local_filter_T2(dpdbuf4 *T2);
    void local_init(void);
    void local_done(void);


    /* AO basis */
    void BT2_AO(void);
    void halftrans(dpdbuf4 *Buf1, int dpdnum1, dpdbuf4 *Buf2, int dpdnum2, double ***C1, double ***C2,
                   int nirreps, int **mo_row, int **so_row, int *mospi_left, int *mospi_right,
                   int *sospi, int type, double alpha, double beta);
    int AO_contribute(struct iwlbuf *InBuf, dpdbuf4 *tau1_AO, dpdbuf4 *tau2_AO);


    double rhf_energy(void);
    double uhf_energy(void);
    double rohf_energy(void);
    void rhf_fock_build(double **fock, double  **D);
    void uhf_fock_build(double **fock_a, double **fock_b, double **D_a, double **D_b);

    /* DIIS */
    void diis(int iter);
    void diis_RHF(int);
    void diis_ROHF(int);
    void diis_UHF(int);
    void diis_invert_B(double** B, double* C, int dimension, double tolerance);

    /* member variables */
    int *ioff_;
    MOInfo moinfo_;
    Params params_;
    Local local_;
    dpd_file4_cache_entry *cache_priority_list_;
};

}}

#endif // CCWAVE_H<|MERGE_RESOLUTION|>--- conflicted
+++ resolved
@@ -23,15 +23,11 @@
 #ifndef CCWAVE_H
 #define CCWAVE_H
 
-<<<<<<< HEAD
-#include <libmints/wavefunction.h>
-=======
 #include "libmints/wavefunction.h"
 #include "MOInfo.h"
 #include "Params.h"
 #include "Local.h"
 
->>>>>>> 5ddb0b1b
 // Forward declarations
 namespace boost {
 template<class T> class shared_ptr;
